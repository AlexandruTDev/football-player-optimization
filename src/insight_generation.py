import numpy as np
import pandas as pd

<<<<<<< HEAD

=======
>>>>>>> 47b47cbd
class InsightGenerator:
    """Class responsible for generating player insights."""
    
    def __init__(self, optimal_zones, fatigue_models, taper_strategies):
        """Initialize with trained models."""
        self.optimal_zones = optimal_zones
        self.fatigue_models = fatigue_models
        self.taper_strategies = taper_strategies
    
    def generate_player_insights(self, player_name, new_data):
        """Generate performance optimization insights for a specific player."""
        # Extract only this player's data
        player_data = new_data[new_data['Player Name'] == player_name]
        
        if player_data.empty:
            return {"error": f"No data found for player {player_name}"}
            
        # Determine latest session type
        latest_session = player_data.sort_values('Date').iloc[-1]
        session_type = latest_session['Session_Type']
        
        insights = {
            'session_type': session_type,
            'latest_date': latest_session['Date'].strftime('%Y-%m-%d'),
            'player_info': {
                'name': player_name,
                'position': latest_session.get('Position', 'Unknown') if 'Position' in latest_session else 'Unknown'
            }
        }
        
        # Get next match information
        if 'Days_Until_Match' in latest_session and not pd.isna(latest_session['Days_Until_Match']):
            insights['days_until_next_match'] = int(latest_session['Days_Until_Match'])
        
        # Get player's optimal load zones if available
        if player_name in self.optimal_zones:
            player_zones = self.optimal_zones[player_name]
            
            # Get zones specific to this session type
            if session_type in player_zones:
                insights['optimal_zones'] = player_zones[session_type]
                
                # For training sessions, check if we're in match preparation period
                if session_type == 'training' and 'days_until_next_match' in insights:
                    days_until = insights['days_until_next_match']
                    if days_until <= 7:
                        md_key = f'MD-{days_until}'
                        if md_key in player_zones['training']:
                            insights['match_prep_targets'] = player_zones['training'][md_key]
                            
                            # Calculate if current load is within optimal zone
                            current_load = latest_session['Player Load']
                            optimal_min, optimal_max = insights['match_prep_targets'].get('daily_load', (0, 0))
                            
                            if current_load < optimal_min:
                                insights['load_status'] = {
                                    "status": "UNDERLOADED",
                                    "message": "Current load below optimal zone for match preparation",
                                    "adjustment": f"Consider increasing load by {((optimal_min - current_load) / current_load * 100):.1f}%"
                                }
                            elif current_load > optimal_max:
                                insights['load_status'] = {
                                    "status": "OVERLOADED",
                                    "message": "Current load above optimal zone for match preparation",
                                    "adjustment": f"Consider decreasing load by {((current_load - optimal_max) / current_load * 100):.1f}%"
                                }
                            else:
                                insights['load_status'] = {
                                    "status": "OPTIMAL",
                                    "message": "Current load within optimal zone for match preparation"
                                }
            else:
                # General assessment without session-specific data
                insights['load_status'] = {
                    "status": "UNKNOWN",
                    "message": "Insufficient historical data for this session type"
                }
        
        # Predict fatigue if model available
        if player_name in self.fatigue_models.get(session_type, {}):
            model_info = self.fatigue_models[session_type][player_name]
            model = model_info['model']
            features = model_info['features']
            
            # Ensure all features are available and handle missing values
            feature_data = latest_session[features].values.reshape(1, -1) if all(f in latest_session for f in features) else None
            
            # Add these print statements
            print(f"Features: {features}")
            print(f"Type of feature_data: {type(feature_data)}")
            if feature_data is not None:
                print(f"feature_data content: {feature_data}")
                print(f"feature_data dtype: {feature_data.dtype}")

            if feature_data is not None and not np.isnan(feature_data).any():
                fatigue_risk = model.predict_proba(feature_data)[0][1]  # Probability of performance drop
                insights['fatigue_prediction'] = {
                    'risk_score': fatigue_risk * 100,
                    'interpretation': 'HIGH RISK' if fatigue_risk > 0.7 else 'MODERATE RISK' if fatigue_risk > 0.3 else 'LOW RISK',
                    'confidence': model_info['accuracy'] * 100,
                    'key_factors': self._get_key_fatigue_factors(model_info, latest_session)
                }
        

        # Get tapering strategy if available and near a match
            if 'days_until_next_match' in insights and insights['days_until_next_match'] <= 7:
                if player_name in self.taper_strategies:
                    insights['taper_strategy'] = self.taper_strategies[player_name]
                    
                    # Add specific recommendations for today
                    days_key = f"MD-{insights['days_until_next_match']}"
                    if days_key in self.taper_strategies[player_name]:
                        today_strategy = self.taper_strategies[player_name][days_key]
                        insights['today_recommended'] = {
                            'load_target': today_strategy['load_percentage'],
                            'high_intensity_target': today_strategy['high_intensity'],
                            'duration_target': today_strategy['recommended_duration'],
                            'confidence': min(100, today_strategy.get('sample_count', 1) * 20)  # Confidence based on sample size
                        }
                        
                        # Calculate how today's session compares to recommendation
                        if 'Player Load' in latest_session:
                            avg_load = player_data[player_data['Session_Type'] == 'training']['Player Load'].mean()
                            today_load_pct = latest_session['Player Load'] / avg_load * 100 if avg_load > 0 else 0
                            
                            insights['today_comparison'] = {
                                'actual_load_pct': today_load_pct,
                                'load_difference': today_load_pct - today_strategy['load_percentage'],
                                'within_target': abs(today_load_pct - today_strategy['load_percentage']) < 15
                            }
        
        return insights
    
    def _get_key_fatigue_factors(self, model_info, latest_session):
        """Extract key factors contributing to fatigue prediction."""
        if 'feature_importance' not in model_info:
            return []
            
        # Get top 3 most important features
        top_features = sorted(model_info['feature_importance'].items(), key=lambda x: x[1], reverse=True)[:3]
        key_factors = []
        
        for feature, importance in top_features:
            if feature in latest_session:
                value = latest_session[feature]
                
                # Add context to the factor based on feature type
                if 'ACWR' in feature:
                    if value > 1.5:
                        status = "HIGH"
                        impact = "increasing fatigue risk"
                    elif value < 0.8:
                        status = "LOW"
                        impact = "potentially insufficient stimulus"
                    else:
                        status = "OPTIMAL"
                        impact = "well-balanced workload"
                elif 'Load_Monotony' in feature:
                    if value > 2:
                        status = "HIGH"
                        impact = "training lacks variability"
                    else:
                        status = "OPTIMAL"
                        impact = "good training variation"
                elif 'High_Speed_Distance' in feature or 'High_Accel_Count' in feature or 'High_Decel_Count' in feature:
                    # Would need historical data for player to determine thresholds
                    status = "PRESENT"
                    impact = "contributing to fatigue accumulation"
                elif 'Days_Since_Match' in feature:
                    if value < 3:
                        status = "RECENT"
                        impact = "insufficient recovery time"
                    else:
                        status = "SUFFICIENT"
                        impact = "adequate recovery period"
                else:
                    status = "NOTEWORTHY"
                    impact = "influencing fatigue levels"
                
                key_factors.append({
                    'feature': feature,
                    'importance': importance * 100,  # Convert to percentage
                    'value': value,
                    'status': status,
                    'impact': impact
                })
                
        return key_factors<|MERGE_RESOLUTION|>--- conflicted
+++ resolved
@@ -1,10 +1,6 @@
 import numpy as np
 import pandas as pd
 
-<<<<<<< HEAD
-
-=======
->>>>>>> 47b47cbd
 class InsightGenerator:
     """Class responsible for generating player insights."""
     
